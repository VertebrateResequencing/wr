// Copyright © 2016-2021 Genome Research Limited
// Author: Sendu Bala <sb10@sanger.ac.uk>.
//
//  This file is part of wr.
//
//  wr is free software: you can redistribute it and/or modify
//  it under the terms of the GNU Lesser General Public License as published by
//  the Free Software Foundation, either version 3 of the License, or
//  (at your option) any later version.
//
//  wr is distributed in the hope that it will be useful,
//  but WITHOUT ANY WARRANTY; without even the implied warranty of
//  MERCHANTABILITY or FITNESS FOR A PARTICULAR PURPOSE.  See the
//  GNU Lesser General Public License for more details.
//
//  You should have received a copy of the GNU Lesser General Public License
//  along with wr. If not, see <http://www.gnu.org/licenses/>.

package jobqueue

// This file contains the functions needed to implement a jobqueue client.

import (
	"bytes"
	"context"
	"crypto/tls"
	"crypto/x509"
	"encoding/json"
	"fmt"
	"io"
	"math/rand"
	"os"
	"os/exec"
	"os/signal"
	"path/filepath"
	"runtime"
	"strings"
	"sync"
	"syscall"
	"time"

	"github.com/VertebrateResequencing/wr/internal"
	"github.com/docker/docker/client"
	"github.com/gofrs/uuid"
	"github.com/shirou/gopsutil/process"
	"github.com/ugorji/go/codec"
	"github.com/wtsi-ssg/wr/clog"
	"github.com/wtsi-ssg/wr/container"
	"github.com/wtsi-ssg/wr/container/docker"
	"github.com/wtsi-ssg/wr/fs/local"
	"nanomsg.org/go-mangos"
	"nanomsg.org/go-mangos/protocol/req"
	"nanomsg.org/go-mangos/transport/tlstcp"
)

// FailReason* are the reasons for cmd line failure stored on Jobs
const (
	FailReasonEnv      = "failed to get environment variables"
	FailReasonCwd      = "working directory does not exist"
	FailReasonStart    = "command failed to start"
	FailReasonCPerm    = "command permission problem"
	FailReasonCFound   = "command not found"
	FailReasonCExit    = "command invalid exit code"
	FailReasonExit     = "command exited non-zero"
	FailReasonRAM      = "command used too much RAM"
	FailReasonDisk     = "ran out of disk space"
	FailReasonTime     = "command used too much time"
	FailReasonDocker   = "could not interact with docker"
	FailReasonAbnormal = "command failed to complete normally"
	FailReasonLost     = "lost contact with runner"
	FailReasonSignal   = "runner received a signal to stop"
	FailReasonResource = "resource requirements cannot be met"
	FailReasonMount    = "mounting of remote file system(s) failed"
	FailReasonUpload   = "failed to upload files to remote file system"
	FailReasonKilled   = "killed by user request"
)

// lsfEmulationDir is the name of the directory we store our LSF emulation
// symlinks in
const lsfEmulationDir = ".wr_lsf_emulation"

// localhost is the name of host we're running on
const localhost = "localhost"

// these global variables are primarily exported for testing purposes; you
// probably shouldn't change them (*** and they should probably be re-factored
// as fields of a config struct...)
var (
	ClientTouchInterval                  = 15 * time.Second
	ClientReleaseDelayMin                = 30 * time.Second
	ClientReleaseDelayMax                = 1800 * time.Second
	ClientReleaseDelayStepFactor float64 = 2
	ClientPercentMemoryKill              = 90
	ClientRetryWait                      = 15 * time.Second
	ClientRetryTime                      = 24 * time.Hour
	ClientShutdownTimeout                = 120 * time.Second
	ClientShutdownTestInterval           = 100 * time.Millisecond
	ClientSuggestedPingTimeout           = 10 * time.Millisecond
	RAMIncreaseMin               float64 = 1000
	RAMIncreaseMultLow                   = 2.0
	RAMIncreaseMultHigh                  = 1.3
	RAMIncreaseMultBreakpoint    float64 = 8192
)

// clientRequest is the struct that clients send to the server over the network
// to request it do something. (The properties are only exported so the
// encoder doesn't ignore them.)
type clientRequest struct {
	Env                     []byte // compressed binc encoding of []string
	Jobs                    []*Job
	Keys                    []string
	File                    []byte // compressed bytes of file content
	Token                   []byte
	LimitGroup              string
	Method                  string
	SchedulerGroup          string
	State                   JobState
	Path                    string // desired path File should be stored at, can be blank
	CloudServerID           string
	Job                     *Job
	JobEndState             *JobEndState
	Modifier                *JobModifier
	Limit                   int
	Timeout                 time.Duration
	ClientID                uuid.UUID
	FirstReserve            bool
	GetEnv                  bool
	GetStd                  bool
	IgnoreComplete          bool
	Search                  bool
	ConfirmDeadCloudServers bool
	DestroyCloudHost        string
	ReturnIDs               bool // when adding jobs, return the IDs of the added jobs
}

// Client represents the client side of the socket that the jobqueue server is
// Serve()ing, specific to a particular queue.
type Client struct {
	ch          codec.Handle
	clientid    uuid.UUID
	hasReserved bool
	sock        mangos.Socket
	sync.Mutex
	teMutex    sync.Mutex // to protect Touch() from other methods during Execute()
	token      []byte
	ServerInfo *ServerInfo
	host       string
	port       string
	args       []string // allowing internal reconnects
}

// envStr holds the []string from os.Environ(), for codec compatibility.
type envStr struct {
	Environ []string
}

// Connect creates a connection to the jobqueue server.
//
// addr is the host or IP of the machine running the server, suffixed with a
// colon and the port it is listening on, eg localhost:1234
//
// caFile is a path to the PEM encoded CA certificate that was used to sign the
// server's certificate. If set as a blank string, or if the file doesn't exist,
// the server's certificate will be trusted based on the CAs installed in the
// normal location on the system.
//
// certDomain is a domain that the server's certificate is supposed to be valid
// for.
//
// token is the authentication token that Serve() returned when the server was
// started.
//
// Timeout determines how long to wait for a response from the server, not only
// while connecting, but for all subsequent interactions with it using the
// returned Client.
func Connect(addr, caFile, certDomain string, token []byte, timeout time.Duration) (*Client, error) {
	expiry, err := internal.CertExpiry(caFile)
	if err != nil {
		return nil, err
	}
	if time.Now().After(expiry) {
		return nil, internal.CertError{Type: internal.ErrExpiredCert, Path: caFile}
	}

	sock, err := req.NewSocket()
	if err != nil {
		return nil, err
	}

	if err = sock.SetOption(mangos.OptionMaxRecvSize, 0); err != nil {
		return nil, err
	}

	err = sock.SetOption(mangos.OptionRecvDeadline, timeout)
	if err != nil {
		return nil, err
	}

	sock.AddTransport(tlstcp.NewTransport())
	tlsConfig := &tls.Config{ServerName: certDomain}
	caCert, err := os.ReadFile(caFile)
	if err == nil {
		certPool := x509.NewCertPool()
		certPool.AppendCertsFromPEM(caCert)
		tlsConfig.RootCAs = certPool
	}

	dialOpts := make(map[string]interface{})
	dialOpts[mangos.OptionTLSConfig] = tlsConfig
	if err = sock.DialOptions("tls+tcp://"+addr, dialOpts); err != nil {
		return nil, err
	}

	// clients identify themselves (only for the purpose of calling methods that
	// require the client has previously used Reserve()) with a UUID; v4 is used
	// since speed doesn't matter: a typical client executable will only
	// Connect() once; on the other hand, we avoid any possible problem with
	// running on machines with low time resolution
	u, err := uuid.NewV4()
	if err != nil {
		return nil, err
	}
	addrParts := strings.Split(addr, ":")
	c := &Client{
		sock:     sock,
		ch:       new(codec.BincHandle),
		token:    token,
		clientid: u,
		host:     addrParts[0],
		port:     addrParts[1],
		args:     []string{addr, caFile, certDomain},
	}

	// Dial succeeds even when there's no server up, so we test the connection
	// works with a Ping()
	si, err := c.Ping(timeout)
	if err != nil {
		errc := sock.Close()
		if errc != nil {
			return c, errc
		}
		msg := ErrNoServer
		if jqerr, ok := err.(Error); ok && jqerr.Err == ErrPermissionDenied {
			msg = ErrPermissionDenied
		}
		return nil, Error{"Connect", "", msg}
	}
	c.ServerInfo = si

	return c, err
}

// ConnectUsingConfig calls Connect(), supplying values from user configuration
// available in the environment (config files and environment variables). To
// load the correct config, a deployment must be provided ('production' or
// 'development', whichever was used when starting the server).
func ConnectUsingConfig(ctx context.Context, deployment string, timeout time.Duration) (*Client, error) {
	config := internal.ConfigLoadFromCurrentDir(ctx, deployment)

	token, err := os.ReadFile(config.ManagerTokenFile)
	if err != nil {
		return nil, fmt.Errorf("could not read token file; has the manager been started? [%w]", err)
	}

	return Connect(config.ManagerHost+":"+config.ManagerPort, config.ManagerCAFile, config.ManagerCertDomain, token, timeout)
}

// Disconnect closes the connection to the jobqueue server. It is CRITICAL that
// you call Disconnect() before calling Connect() again in the same process.
func (c *Client) Disconnect() error {
	c.Lock()
	defer c.Unlock()
	return c.sock.Close()
}

// Ping tells you if your connection to the server is working, returning static
// information about the server. If err is nil, it works. This is the only
// command that interacts with the server that works if a blank or invalid
// token had been supplied to Connect().
func (c *Client) Ping(timeout time.Duration) (*ServerInfo, error) {
	resp, err := c.request(&clientRequest{Method: "ping", Timeout: timeout})
	if err != nil {
		return nil, err
	}
	return resp.SInfo, err
}

// DrainServer tells the server to stop spawning new runners, stop letting
// existing runners reserve new jobs, and exit once existing runners stop
// running. You get back a count of existing runners and and an estimated time
// until completion for the last of those runners.
func (c *Client) DrainServer() (running int, etc time.Duration, err error) {
	return c.drainOrPauseServer("drain")
}

// drainOrPauseServer handles the response from drain or pause.
func (c *Client) drainOrPauseServer(method string) (running int, etc time.Duration, err error) {
	resp, err := c.request(&clientRequest{Method: method})
	if err != nil {
		return running, etc, err
	}
	s := resp.SStats
	running = s.Running
	etc = s.ETC
	return running, etc, err
}

// PauseServer tells the server to stop spawning new runners and stop letting
// existing runners reserve new jobs. (It is like DrainServer(), without
// stopping the server). You get back a count of existing runners and and an
// estimated time until completion for the last of those runners.
func (c *Client) PauseServer() (running int, etc time.Duration, err error) {
	return c.drainOrPauseServer("pause")
}

// ResumeServer tells the server to start spawning new runners and start letting
// existing runners reserve new jobs. Use this after a PauseServer() call to
// resume normal operation.
func (c *Client) ResumeServer() error {
	_, err := c.request(&clientRequest{Method: "resume"})
	return err
}

// ShutdownServer tells the server to immediately cease all operations. Its last
// act will be to backup its internal database. Any existing runners will fail.
// Because the server gets shut down it can't respond with success/failure, so
// we indirectly report if the server was shut down successfully.
func (c *Client) ShutdownServer() bool {
	_, err := c.request(&clientRequest{Method: "shutdown"})
	if err != nil {
		return false
	}

	// wait a while for the server to stop responding to Pings
	limit := time.After(ClientShutdownTimeout)
	ticker := time.NewTicker(ClientShutdownTestInterval)
	for {
		select {
		case <-ticker.C:
			_, err = c.Ping(ClientSuggestedPingTimeout)
			if err != nil {
				ticker.Stop()
				return true
			}
		case <-limit:
			return false
		}
	}
}

// BackupDB backs up the server's database to the given path. Note that
// automatic backups occur to the configured location without calling this.
func (c *Client) BackupDB(path string) error {
	resp, err := c.request(&clientRequest{Method: "backup"})
	if err != nil {
		return err
	}
	tmpPath := path + ".tmp"
	err = os.WriteFile(tmpPath, resp.DB, dbFilePermission)
	if err != nil {
		rerr := os.Remove(tmpPath)
		if rerr != nil {
			err = fmt.Errorf("%s\n%s", err.Error(), rerr.Error())
		}
		return err
	}

	return os.Rename(tmpPath, path)
}

// Add adds new jobs to the job queue, but only if those jobs aren't already in
// there.
//
// If any were already there, you will not get an error, but the returned
// 'existed' count will be > 0. Note that no cross-queue checking is done, so
// you need to be careful not to add the same job to different queues.
//
// Note that if you add jobs to the queue that were previously added, Execute()d
// and were successfully Archive()d, the existed count will be 0 and the jobs
// will be treated like new ones, though when Archive()d again, the new Job will
// replace the old one in the database. To have such jobs skipped as "existed"
// instead, supply ignoreComplete as true.
//
// The envVars argument is a slice of ("key=value") strings with the environment
// variables you want to be set when the job's Cmd actually runs. Typically you
// would pass in os.Environ().
func (c *Client) Add(jobs []*Job, envVars []string, ignoreComplete bool) (added, existed int, err error) {
	compressed, err := c.CompressEnv(envVars)
	if err != nil {
		return 0, 0, err
	}
	resp, err := c.request(&clientRequest{Method: "add", Jobs: jobs, Env: compressed, IgnoreComplete: ignoreComplete})
	if err != nil {
		return 0, 0, err
	}
	return resp.Added, resp.Existed, err
}

// AddAndReturnIDs is like Add(), except that the internal IDs of jobs that are
// now in the queue are returned (including dups, excluding complete jobs). This
// is potentially expensive, so use Add() if you don't need these.
func (c *Client) AddAndReturnIDs(jobs []*Job, envVars []string, ignoreComplete bool) ([]string, error) {
	compressed, err := c.CompressEnv(envVars)
	if err != nil {
		return nil, err
	}
	resp, err := c.request(&clientRequest{Method: "add", Jobs: jobs, Env: compressed, IgnoreComplete: ignoreComplete, ReturnIDs: true})
	if err != nil {
		return nil, err
	}
	return resp.AddedIDs, err
}

// Modify modifies previously Add()ed jobs that are incomplete and not currently
// running.
//
// The first argument lets you choose which jobs to modify. The second argument
// lets you define what you want to change in them all. If you want to change
// the actual command line of a job, you can only modify 1 job (and you can't
// change it to match another job in the queue or that has completed; those
// requests will be silently ignored).
//
// For each modified job, returns a mapping of new internal job id to the old
// internal job id (which will typically be the same, unless something critical
// like the command line was changed).
func (c *Client) Modify(jes []*JobEssence, modifier *JobModifier) (modified map[string]string, err error) {
	keys := c.jesToKeys(jes)
	resp, err := c.request(&clientRequest{Method: "jmod", Keys: keys, Modifier: modifier})
	if err != nil {
		return nil, err
	}
	return resp.Modified, err
}

// Reserve takes a job off the jobqueue. If you process the job successfully you
// should Archive() it. If you can't deal with it right now you should Release()
// it. If you think it can never be dealt with you should Bury() it. If you die
// unexpectedly, the job will automatically be released back to the queue after
// some time.
//
// If no job was available in the queue for as long as the timeout argument, nil
// is returned for both job and error. If your timeout is 0, you will wait
// indefinitely for a job.
//
// NB: if your jobs have schedulerGroups (and they will if you added them to a
// server configured with a RunnerCmd), this will most likely not return any
// jobs; use ReserveScheduled() instead.
func (c *Client) Reserve(timeout time.Duration) (*Job, error) {
	fr := false
	if !c.hasReserved {
		fr = true
		c.hasReserved = true
	}
	resp, err := c.request(&clientRequest{Method: "reserve", Timeout: timeout, FirstReserve: fr})
	if err != nil {
		return nil, err
	}
	return resp.Job, err
}

// ReserveScheduled is like Reserve(), except that it will only return jobs from
// the specified schedulerGroup.
//
// Based on the scheduler the server was configured with, it will group jobs
// based on their resource requirements and then submit runners to handle them
// to your system's job scheduler (such as LSF), possibly in different scheduler
// queues. These runners are told the group they are a part of, and that same
// group name is applied internally to the Jobs as the "schedulerGroup", so that
// the runners can reserve only Jobs that they're supposed to. Therefore, it
// does not make sense for you to call this yourself; it is only for use by
// runners spawned by the server.
func (c *Client) ReserveScheduled(timeout time.Duration, schedulerGroup string) (*Job, error) {
	fr := false
	if !c.hasReserved {
		fr = true
		c.hasReserved = true
	}
	resp, err := c.request(&clientRequest{Method: "reserve", Timeout: timeout, SchedulerGroup: schedulerGroup, FirstReserve: fr})
	if err != nil {
		return nil, err
	}
	return resp.Job, err
}

// Execute runs the given Job's Cmd and blocks until it exits. Then any Job
// Behaviours get triggered as appropriate for the exit status.
//
// The Cmd is run using the environment variables set when the Job was Add()ed,
// or the current environment is used if none were set.
//
// The Cmd is also run within the Job's Cwd. If CwdMatters is false, a unique
// subdirectory is created within Cwd, and that is used as the actual working
// directory. When creating these unique subdirectories, directory hashing is
// used to allow the safe running of 100s of thousands of Jobs all using the
// same Cwd (that is, we will not break the directory listing of Cwd).
// Furthermore, a sister folder will be created in the unique location for this
// Job, the path to which will become the value of the TMPDIR environment
// variable. Once the Cmd exits, this temp directory will be deleted and the
// path to the actual working directory created will be in the Job's ActualCwd
// property. The unique folder structure itself can be wholly deleted through
// the Job behaviour "cleanup".
//
// If any remote file system mounts have been configured for the Job, these are
// mounted prior to running the Cmd, and unmounted afterwards.
//
// If WithDocker or WithSingularity has been set, the Cmd is run within the
// corresponding container image, with any additional ContainerMounts mounted.
//
// Internally, Execute() calls Mount() and Started() and keeps track of peak RAM
// and disk used. It regularly calls Touch() on the Job so that the server knows
// we are still alive and handling the Job successfully. It also intercepts
// SIGTERM, SIGINT, SIGQUIT, SIGUSR1 and SIGUSR2, sending SIGKILL to the running
// Cmd and returning Error.Err(FailReasonSignal); you should check for this and
// exit your process. Finally it calls Unmount() and TriggerBehaviours().
//
// If Kill() is called while executing the Cmd, the next internal Touch() call
// will result in the Cmd being killed and the job being Bury()ied.
//
// If no error is returned, the Cmd will have run OK, exited with status 0, and
// been Archive()d from the queue while being placed in the permanent store.
// Otherwise, it will have been Release()d or Bury()ied as appropriate.
//
// The supplied shell is the shell to execute the Cmd under, ideally bash
// (something that understands the command "set -o pipefail").
//
// You have to have been the one to Reserve() the supplied Job, or this will
// immediately return an error. NB: the peak RAM tracking assumes we are running
// on a modern linux system with /proc/*/smaps.
func (c *Client) Execute(ctx context.Context, job *Job, shell string) error {
	ctx = clog.ContextWithJobKey(ctx, job.Key())
	// quickly check upfront that we Reserve()d the job; this isn't required
	// for other methods since the server does this check and returns an error,
	// but in this case we want to avoid starting to execute the command before
	// finding out about this problem
	if c.clientid != job.ReservedBy {
		return Error{"Execute", job.Key(), ErrMustReserve}
	}

	// we have a convienience feature that can run Cmd in a container, so get
	// possibly modified Cmd
	jc, cmdLineCleanup, err := job.CmdLine(ctx)
	if err != nil {
		return fmt.Errorf("failed to set up cmd file: %w", err)
	}
	defer cmdLineCleanup()

	// we support arbitrary shell commands that may include semi-colons,
	// quoted stuff and pipes, so it's best if we just pass it to bash
	if strings.Contains(jc, " | ") {
		jc = "set -o pipefail; " + jc
	}
	cmd := exec.Command(shell, "-c", jc) // #nosec Our whole purpose is to allow users to run arbitrary commands via us...

	// we'll filter STDERR/OUT of the cmd to keep only the first and last line
	// of any contiguous block of \r terminated lines (to mostly eliminate
	// progress bars), and  we'll store only up to 4kb of their head and tail
	errReader, err := cmd.StderrPipe()
	if err != nil {
		return fmt.Errorf("failed to create a pipe for STDERR from cmd [%s]: %w", jc, err)
	}
	stderr := &prefixSuffixSaver{N: 4096}
	stderrWait := stdFilter(errReader, stderr)
	outReader, err := cmd.StdoutPipe()
	if err != nil {
		return fmt.Errorf("failed to create a pipe for STDOUT from cmd [%s]: %w", jc, err)
	}
	stdout := &prefixSuffixSaver{N: 4096}
	stdoutWait := stdFilter(outReader, stdout)

	// we'll run the command from the desired directory, which must exist or
	// it will fail
	if fi, errf := os.Stat(job.Cwd); errf != nil || !fi.Mode().IsDir() {
		errm := os.MkdirAll(job.Cwd, os.ModePerm)
		if _, errs := os.Stat(job.Cwd); errs != nil {
			errb := c.Bury(job, nil, FailReasonCwd)
			extra := ""
			if errb != nil {
				extra = fmt.Sprintf(" (and burying the job failed: %s)", errb)
			}
			return fmt.Errorf("working directory [%s] does not exist%s: %w", job.Cwd, extra, errm)
		}
	}
	var actualCwd, tmpDir string
	var dirsToCheckDiskSpace []string
	if job.CwdMatters {
		cmd.Dir = job.Cwd
	} else {
		// we'll create a unique location to work in
		actualCwd, tmpDir, err = mkHashedDir(job.Cwd, job.Key())
		if err != nil {
			buryErr := fmt.Errorf("could not create working directory: %w", err)
			errb := c.Bury(job, nil, FailReasonCwd, buryErr)
			if errb != nil {
				buryErr = fmt.Errorf("%v (and burying the job failed: %w)", buryErr, errb)
			}
			return buryErr
		}
		cmd.Dir = actualCwd
		job.Lock()
		job.ActualCwd = actualCwd
		job.Unlock()
		dirsToCheckDiskSpace = append(dirsToCheckDiskSpace, tmpDir)
	}

	// before doing any other pre-start tasks, which might take time, start
	// touching the job, and keep doing so until after we've run the job and
	// carried out post-exit tasks
	touchTicker := time.NewTicker(ClientTouchInterval) //*** this should be less than the ServerItemTTR set when the server started, not a fixed value

	var wkbsMutex sync.RWMutex
	whenKilledByServer := func() {}
	stopTouching := make(chan bool, 2)
	stopChecking := make(chan bool, 2)
	go func() {
		for {
			select {
			case <-touchTicker.C:
				kc, errf := c.Touch(job)
				if kc {
					wkbsMutex.RLock()
					defer wkbsMutex.RUnlock()
					whenKilledByServer()
					touchTicker.Stop()
					clog.Warn(ctx, "kill requested externally")
					stopChecking <- true
					return
				}
				if errf != nil {
					// we may have lost contact with the manager; this is OK. We
					// will keep trying to touch until it works
					clog.Warn(ctx, "could not touch", "err", errf)
					continue
				}
			case <-stopTouching:
				touchTicker.Stop()
				return
			}
		}
	}()
	defer func() {
		stopTouching <- true
	}()

	var myerr error

	var onCwd bool
	var prependPath string
	if job.BsubMode != "" {
		// create our bsub symlinks in a tmp dir
		prependPath, err = os.MkdirTemp("", lsfEmulationDir)
		if err != nil {
			stopTouching <- true
			buryErr := fmt.Errorf("could not create lsf emulation directory: %w", err)
			errb := c.Bury(job, nil, FailReasonCwd, buryErr)
			if errb != nil {
				buryErr = fmt.Errorf("%v (and burying the job failed: %w)", buryErr, errb)
			}
			return buryErr
		}
		defer func() {
			errr := os.RemoveAll(prependPath)
			if errr != nil {
				if myerr == nil {
					myerr = errr
				} else {
					myerr = fmt.Errorf("%v (and removing the lsf emulation dir failed: %w)", myerr, errr)
				}
			}
		}()

		err = c.createLSFSymlinks(prependPath, job)
		if err != nil {
			return err
		}

		onCwd = job.CwdMatters
	}

	// if we are a child job of another running on the same host, we expect
	// mounting to fail since we're running in the same directory as our
	// parent
	var mountCouldFail bool
	host, err := os.Hostname()
	if err != nil {
		host = localhost
	}
	if jsonStr := job.Getenv("WR_BSUB_CONFIG"); jsonStr != "" {
		configJob := &Job{}
		if erru := json.Unmarshal([]byte(jsonStr), configJob); erru == nil && configJob.Host == host {
			mountCouldFail = true
			// *** but the problem with this is, the parent job could finish
			// while we're still running, and unmount!...
		}
	}

	// we'll mount any configured remote file systems
	uniqueCacheDirs, uniqueMountedDirs, err := job.Mount(onCwd)
	if err != nil && !mountCouldFail {
		if strings.Contains(err.Error(), "fusermount exited with code 256") {
			// *** not sure what causes this, but perhaps trying again after a
			// few seconds will help?
			<-time.After(5 * time.Second)
			uniqueCacheDirs, uniqueMountedDirs, err = job.Mount()
		}
		if err != nil {
			stopTouching <- true
			buryErr := fmt.Errorf("failed to mount remote file system(s): %w (%s)", err, os.Environ())
			errb := c.Bury(job, nil, FailReasonMount, buryErr)
			if errb != nil {
				buryErr = fmt.Errorf("%v (and burying the job failed: %w)", buryErr, errb)
			}
			return buryErr
		}
	}

	// later, check mount cache dirs for disk usage
	if len(uniqueCacheDirs) > 0 {
		dirsToCheckDiskSpace = append(dirsToCheckDiskSpace, uniqueCacheDirs...)
	}

	// later, check unmounted parts of unique cwd for disk usage, or mounted
	// parts that start off empty
	dontCheckDirs := make(map[string]bool)
	if actualCwd != "" {
		if len(uniqueMountedDirs) > 0 {
			noCheck := false
			for _, dir := range uniqueMountedDirs {
				d, erro := os.Open(dir)
				if erro == nil {
					files, errr := d.Readdir(1)
					if errc := d.Close(); errc != nil {
						if myerr == nil {
							myerr = errc
						} else {
							myerr = fmt.Errorf("%v (and closing dir failed: %w)", myerr, errc)
						}
					}
					if (errr == nil || errr == io.EOF) && len(files) == 0 {
						continue
					}
				}

				if dir == cmd.Dir {
					noCheck = true
					break
				}
				if strings.HasPrefix(dir, actualCwd) {
					dontCheckDirs[dir] = true
				}
			}

			if !noCheck {
				dirsToCheckDiskSpace = append(dirsToCheckDiskSpace, actualCwd)
			}
		} else {
			dirsToCheckDiskSpace = append(dirsToCheckDiskSpace, actualCwd)
		}
	}

	// and we'll run it with the environment variables that were present when
	// the command was first added to the queue (or if none, current env vars,
	// and in either case, including any overrides) *** we need a way for users
	// to update a job with new env vars
	env, err := job.Env()
	if err != nil {
		stopTouching <- true
		errb := c.Bury(job, nil, FailReasonEnv)
		extra := ""
		if errb != nil {
			extra = fmt.Sprintf(" (and burying the job failed: %s)", errb)
		}
		_, erru := job.Unmount(true)
		if erru != nil {
			extra += fmt.Sprintf(" (and unmounting the job failed: %s)", erru)
		}
		return fmt.Errorf("failed to extract environment variables for job [%s]: %w%s", job.Key(), err, extra)
	}
	if tmpDir != "" {
		// (this works fine even if tmpDir has a space in one of the dir names)
		env = envOverride(env, []string{"TMPDIR=" + tmpDir})
		defer func() {
			errr := os.RemoveAll(tmpDir)
			if errr != nil {
				if myerr == nil {
					myerr = errr
				} else {
					myerr = fmt.Errorf("%v (and removing the tmpdir failed: %w)", myerr, errr)
				}
			}
		}()

		if job.ChangeHome {
			env = envOverride(env, []string{"HOME=" + actualCwd})
		}
	}
	if prependPath != "" {
		// alter env PATH to have prependPath come first
		override := []string{"PATH=" + prependPath}
		for _, envvar := range env {
			pair := strings.Split(envvar, "=")
			if pair[0] == "PATH" {
				override[0] += ":" + pair[1]
				break
			}
		}
		env = envOverride(env, override)

		// add an environment variable of this job as JSON, so that any cloud_*
		// or mount options can be copied to child jobs created via our bsub
		// symlink. (It will also need to know our deployment, stored in
		// BsubMode, and to know the host we're running on in case our children
		// run on the same host as us and therefore any mounts are expected to
		// fail)
		simplified := &Job{
			Requirements: job.Requirements,
			BsubMode:     job.BsubMode,
			Host:         host,
		}
		if _, exists := job.Requirements.Other["cloud_shared"]; !exists {
			simplified.MountConfigs = job.MountConfigs
		}
		jobJSON, errm := json.Marshal(simplified)
		if errm != nil {
			errb := c.Bury(job, nil, fmt.Sprintf("could not convert job to JSON: %s", errm))
			extra := ""
			if errb != nil {
				extra = fmt.Sprintf(" (and burying the job failed: %s)", errb)
			}
			return fmt.Errorf("could not convert job to JSON: %w%s", errm, extra)
		}
		env = envOverride(env, []string{
			"WR_BSUB_CONFIG=" + string(jobJSON),
			"WR_MANAGER_HOST=" + c.host,
			"WR_MANAGER_PORT=" + c.port,
			"LSF_SERVERDIR=/dev/null",
			"LSF_LIBDIR=/dev/null",
			"LSF_ENVDIR=/dev/null",
			"LSF_BINDIR=" + prependPath,
		})
	}
	cmd.Env = env

	// if docker monitoring has been requested, try and get the docker client
	// now and fail early if we can't
	var dockerClient *container.Operator
	var dockerInterator *docker.Interactor
	var cli *client.Client

	var monitorDocker, getFirstDockerContainer bool
	if job.MonitorDocker != "" {
		monitorDocker = true
		cli, err = client.NewEnvClient()
		if err != nil {
			stopTouching <- true
			buryErr := fmt.Errorf("failed to create docker client: %w", err)
			errb := c.Bury(job, nil, FailReasonDocker, buryErr)
			if errb != nil {
				buryErr = fmt.Errorf("%v (and burying the job failed: %w)", buryErr, errb)
			}
			return buryErr
		}

		dockerInterator = docker.NewInteractor(cli)
		dockerClient = container.NewOperator(dockerInterator)

		// if we've been asked to monitor the first container that appears,
		// remember existing containers
		if job.MonitorDocker == "?" {
			getFirstDockerContainer = true
			errc := dockerClient.RememberCurrentContainers(ctx)
			if errc != nil {
				stopTouching <- true
				buryErr := fmt.Errorf("failed to get docker containers: %w", errc)
				errb := c.Bury(job, nil, FailReasonDocker, buryErr)
				if errb != nil {
					buryErr = fmt.Errorf("%v (and burying the job failed: %w)", buryErr, errb)
				}
				return buryErr
			}
		}
	}

	// intercept certain signals (under LSF and SGE, SIGUSR2 may mean out-of-
	// time, but there's no reliable way of knowing out-of-memory, so we will
	// just treat them all the same)
	sigs := make(chan os.Signal, 5)
	signal.Notify(sigs, os.Interrupt, syscall.SIGTERM, syscall.SIGQUIT, syscall.SIGUSR1, syscall.SIGUSR2)
	defer signal.Stop(sigs)

	// start running the command
	endT := time.Now().Add(job.Requirements.Time)
	err = cmd.Start()
	if err != nil {
		// some obscure internal error about setting things up
		stopTouching <- true
		errr := c.Release(job, nil, FailReasonStart)
		extra := ""
		if errr != nil {
			extra = fmt.Sprintf(" (and releasing the job failed: %s)", errr)
		}
		_, erru := job.Unmount(true)
		if erru != nil {
			extra += fmt.Sprintf(" (and unmounting the job failed: %s)", erru)
		}
		return fmt.Errorf("could not start command [%s]: %w%s", jc, err, extra)
	}

	clog.Info(ctx, "started executing", "cmd", job.Cmd, "pid", cmd.Process.Pid)

	// update the server that we've started the job
	err = c.Started(job, cmd.Process.Pid)
	if err != nil {
		// if we can't access the server, may as well bail out now - kill the
		// command (and don't bother trying to Release(); it will auto-Release)
		errk := cmd.Process.Kill()
		extra := ""
		if errk != nil {
			extra = fmt.Sprintf(" (and killing the cmd failed: %s)", errk)
		}
		errt := job.TriggerBehaviours(false)
		if errt != nil {
			extra += fmt.Sprintf(" (and triggering behaviours failed: %s)", errt)
		}
		_, erru := job.Unmount(true)
		if erru != nil {
			extra += fmt.Sprintf(" (and unmounting the job failed: %s)", erru)
		}
		return fmt.Errorf("command [%s] started running, but I killed it due to a jobqueue server error: %w%s", job.Cmd, err, extra)
	}

	// update peak mem and disk used by command, and check if we use too much
	// resources, every second. Also check for signals
	peakmem := 0
	var peakdisk int64
	dockerCPU := 0
	resourceTicker := time.NewTicker(1 * time.Second)
	machineRAM := 0
	ranoutMem := false
	ranoutTime := false
	ranoutDisk := false
	signalled := false
	killCalled := false
	var killErr error
	var closeErr error
	var stateMutex sync.Mutex
	diskUsageCheck := func() (int64, error) {
		var used int64
		for _, dir := range dirsToCheckDiskSpace {
			var thisUsed int64
			var thisErr error
			if dir == actualCwd {
				thisUsed, thisErr = currentDisk(dir, dontCheckDirs)
			} else {
				thisUsed, thisErr = currentDisk(dir)
			}
			if thisErr != nil {
				return 0, thisErr
			}
			used += thisUsed
		}
		return used, nil
	}
	finishedChecking := make(chan bool)
	go func() {
		var dockerContainerID string

		killCmd := func() error {
			// get children first
			children, errc := getChildProcesses(int32(cmd.Process.Pid))

			// then kill *** race condition if cmd spawns more children...
			errk := cmd.Process.Kill()

			if errc != nil {
				if errk == nil {
					clog.Info(ctx, "killed cmd", "cmd", job.Cmd, "pid", cmd.Process.Pid)
					errk = errc
				} else {
					clog.Warn(ctx, "failed to kill cmd", "cmd", job.Cmd, "pid", cmd.Process.Pid, "err", errk)
					errk = fmt.Errorf("%v, and getting child processes failed: %w", errk, errc)
				}
			}

			if dockerContainerID != "" {
				// kill the docker container as well
				errd := dockerClient.KillContainer(ctx, dockerContainerID)
				if errk == nil {
					errk = errd
				} else {
					errk = fmt.Errorf("%v, and killing the docker container failed: %w", errk, errd)
				}
			}

			var wg sync.WaitGroup

			wg.Add(len(children))

			for _, child := range children {
				// try and kill any children in case the above didn't already
				// result in their death
				errc = child.Terminate()
				if errk == nil {
					clog.Info(ctx, "killed child of cmd", "cmd", job.Cmd, "pid", child.Pid)
					errk = errc
				} else {
					clog.Warn(ctx, "failed to kill child of cmd", "cmd", job.Cmd, "pid", child.Pid)
					errk = fmt.Errorf("%v, and killing its child process failed: %w", errk, errc)
				}

				go func(child *process.Process) {
					time.Sleep(1 * time.Second)
					child.Kill() //nolint:errcheck
					wg.Done()
				}(child)
			}

			// wg.Wait()

			return errk
		}

		closeReaders := func() {
			errc := errReader.Close()
			if errc != nil {
				closeErr = errc
			}
			errc = outReader.Close()
			if errc != nil {
				closeErr = errc
			}
		}

		wkbsMutex.Lock()
		whenKilledByServer = func() {
			killErr = killCmd()
			stateMutex.Lock()
			killCalled = true
			stateMutex.Unlock()
		}
		wkbsMutex.Unlock()

		volume := local.NewVolume(job.Cwd)
		volumeCtx := context.Background()

	CHECKING:
		for {
			select {
			case signal := <-sigs:
				clog.Warn(ctx, "aborting due to signal", "sig", signal.String())
				killErr = killCmd()
				stateMutex.Lock()
				if time.Now().After(endT) {
					// we allow things to go over time, but if signalled, we now
					// know it may be because we used too much time
					ranoutTime = true
				}
				signalled = true
				stateMutex.Unlock()
				closeReaders()
				break CHECKING
			case <-resourceTicker.C:
				// always see if we've run out of disk space on the machine, in
				// which case abort
				if volume.NoSpaceLeft(volumeCtx) {
					clog.Warn(ctx, "aborting due to lack of disk space")
					killErr = killCmd()
					stateMutex.Lock()
					ranoutDisk = true
					stateMutex.Unlock()
					closeReaders()
					break CHECKING
				}

				// get current memory usage
				mem, errf := currentMemory(job.Pid)

				// deal with docker monitoring
				var cpuS int
				if monitorDocker {
					if dockerContainerID == "" {
						var dockerContainers []*container.Container
						var dockerContainer *container.Container
						var errg error
						if getFirstDockerContainer {
							// look for a new container
							dockerContainers, errg = dockerClient.GetNewContainers(ctx)
							if len(dockerContainers) > 0 {
								dockerContainerID = dockerContainers[0].ID
							}
						} else {
							// job.MonitorDocker might be a name of
							// a new container
							dockerContainer, errg = dockerClient.GetNewContainerByName(ctx, job.MonitorDocker)
							if dockerContainer != nil {
								dockerContainerID = dockerContainer.ID
							} else {
								// job.MonitorDocker might be a file path containing the id of
								// a container
								dockerContainer, errg = dockerClient.GetContainerByPath(ctx, job.MonitorDocker, cmd.Dir)
								if dockerContainer != nil {
									dockerContainerID = dockerContainer.ID
								}
							}
						}
						if errg != nil {
							if myerr == nil {
								myerr = errg
							} else {
								myerr = fmt.Errorf("%v (and finding the docker container had issues: %w)", myerr, errg)
							}
						}
					}

					if dockerContainerID != "" {
						dockerStats, errs := dockerInterator.ContainerStats(ctx, dockerContainerID)
						if errs == nil {
							dockerMem, thisDockerCPU := dockerStats.MemoryMB, dockerStats.CPUSec
							if dockerMem > mem {
								mem = dockerMem
							}
							cpuS = thisDockerCPU
						}
					}
				}

				// get current disk usage
				disk, errd := diskUsageCheck()

				// now update peaks
				stateMutex.Lock()
				if errf == nil && mem > peakmem {
					peakmem = mem

					if peakmem > job.Requirements.RAM {
						// if we later fail we'll assume it's because we used
						// too much memory, but won't kill the cmd unless...
						ranoutMem = true

						// ... it both uses more than exepected and more than
						// 90% of physical memory, since we could screw up the
						// machine we're running on
						if machineRAM == 0 {
							ram, errp := internal.ProcMeminfoMBs()
							if errp == nil {
								machineRAM = ram
							}
						}
						if machineRAM > 0 && peakmem >= ((machineRAM/100)*ClientPercentMemoryKill) {
							killErr = killCmd()
							stateMutex.Unlock()
							break CHECKING
						}
					}
				}
				if cpuS > dockerCPU {
					dockerCPU = cpuS
				}
				if errd == nil && disk > peakdisk {
					peakdisk = disk
				}
				stateMutex.Unlock()
			case <-stopChecking:
				closeReaders()
				break CHECKING
			}
		}
		finishedChecking <- true
	}()

	// wait for the command to exit
	errsew := <-stderrWait
	errsow := <-stdoutWait
	err = cmd.Wait()
	resourceTicker.Stop()
	stopChecking <- true
	<-finishedChecking
	stateMutex.Lock()
	defer stateMutex.Unlock()
	endTime := time.Now()

	// though we have tried to track peak memory while the cmd ran (mainly to
	// know if we use too much memory and kill during a run), our method might
	// miss a peak that cmd.ProcessState can tell us about, so use that if
	// higher
	peakRSS := cmd.ProcessState.SysUsage().(*syscall.Rusage).Maxrss
	var peakRSSMB int
	if runtime.GOOS == "darwin" {
		// Maxrss values are bytes
		peakRSSMB = int((peakRSS / 1024) / 1024)
	} else {
		// Maxrss values are kb
		peakRSSMB = int(peakRSS / 1024)
	}
	if peakRSSMB > peakmem {
		peakmem = peakRSSMB
	}

	// include our own memory usage in the peakmem of the command, since the
	// peak memory is used to schedule us in the job scheduler, which may
	// kill us for using more memory than expected: we need to allow for our
	// own memory usage
	ourmem, cmerr := currentMemory(os.Getpid())
	if cmerr != nil {
		ourmem = 10
	}
	peakmem += ourmem

	// get a final read on disk usage, for jobs that produce output after the
	// last ticker fired
	finalDisk, errd := diskUsageCheck()
	if errd == nil && finalDisk > peakdisk {
		peakdisk = finalDisk
	}

	// get the exit code and figure out what to do with the Job
	var exitcode int
	dobury := false
	dorelease := false
	doarchive := false
	failreason := ""
	var mayBeTemp string
	if job.UntilBuried > 1 {
		mayBeTemp = ", which may be a temporary issue, so it will be tried again"
<<<<<<< HEAD
	}
	if err != nil {
		// there was a problem running the command
		if exitError, ok := err.(*exec.ExitError); ok {
			exitcode = exitError.Sys().(syscall.WaitStatus).ExitStatus()
			switch exitcode {
			case 126:
				dobury = true
				failreason = FailReasonCPerm
				myerr = fmt.Errorf("command [%s] exited with code %d (permission problem, or command is not executable), which seems permanent, so it has been buried", job.Cmd, exitcode)
			case 127:
				dobury = true
				failreason = FailReasonCFound
				myerr = fmt.Errorf("command [%s] exited with code %d (command not found), which seems permanent, so it has been buried", job.Cmd, exitcode)
			case 128:
				dobury = true
				failreason = FailReasonCExit
				myerr = fmt.Errorf("command [%s] exited with code %d (invalid exit code), which seems permanent, so it has been buried", job.Cmd, exitcode)
			default:
				dorelease = true
				switch {
				case ranoutMem:
					failreason = FailReasonRAM
					myerr = Error{"Execute", job.Key(), FailReasonRAM}
				case ranoutDisk:
					failreason = FailReasonDisk
					myerr = Error{"Execute", job.Key(), FailReasonDisk}
				case signalled:
					if ranoutTime {
						failreason = FailReasonTime
						myerr = Error{"Execute", job.Key(), FailReasonTime}
					} else {
						failreason = FailReasonSignal
						myerr = Error{"Execute", job.Key(), FailReasonSignal}
					}
				case killCalled:
					dobury = true
					failreason = FailReasonKilled
					myerr = Error{"Execute", job.Key(), FailReasonKilled}
				case job.UntilBuried > 1 && job.NoRetriesOverWalltime > 0 && job.WallTime() > job.NoRetriesOverWalltime:
					dobury = true
					failreason = FailReasonExit
					myerr = fmt.Errorf("command [%s] exited with code %d%s", job.Cmd, exitcode, ", after the noretries time, so will not be be tried again")
				default:
					failreason = FailReasonExit
					myerr = fmt.Errorf("command [%s] exited with code %d%s", job.Cmd, exitcode, mayBeTemp)
				}
			}
		} else {
			// some obscure internal error unrelated to the exit code
			exitcode = 255
			dorelease = true
			failreason = FailReasonAbnormal
			myerr = fmt.Errorf("command [%s] failed to complete normally (%w)%s", job.Cmd, err, mayBeTemp)
		}
	} else {
		// the command worked fine
		exitcode = cmd.ProcessState.Sys().(syscall.WaitStatus).ExitStatus()
		doarchive = true
		myerr = nil
=======
>>>>>>> 9773e12d
	}

	finalStdErr := bytes.TrimSpace(stderr.Bytes())

	if killErr != nil {
		if myerr != nil {
			myerr = fmt.Errorf("%v; killing the cmd also failed: %w", myerr, killErr)
		} else {
			myerr = killErr
		}
	}

	if closeErr != nil && !strings.Contains(closeErr.Error(), "file already closed") {
		if myerr != nil {
			myerr = fmt.Errorf("%v; closing stderr/out of the cmd also failed: %w", myerr, closeErr)
		} else {
			myerr = closeErr
		}
	}

	// run behaviours
	berr := job.TriggerBehaviours(myerr == nil)
	if berr != nil {
		if myerr != nil {
			myerr = fmt.Errorf("%v; behaviour(s) also had problem(s): %w", myerr, berr)
		} else {
			myerr = berr
		}
	}

	// try and unmount now, because if we fail to upload files, we'll have to
	// start over
	addMountLogs := dobury || dorelease
	logs, unmountErr := job.Unmount()
	if unmountErr != nil {
		if strings.Contains(unmountErr.Error(), "failed to upload") {
			if !dobury {
				dorelease = true
			}
			if failreason == "" {
				failreason = FailReasonUpload
			}
			if exitcode == 0 {
				exitcode = -2
			}
		}

		if myerr != nil {
			myerr = fmt.Errorf("%v; unmounting also caused problem(s): %w", myerr, unmountErr)
		} else {
			myerr = unmountErr
		}
	}

	if addMountLogs && logs != "" {
		finalStdErr = append(finalStdErr, "\n\nMount logs:\n"...)
		finalStdErr = append(finalStdErr, logs...)
	}

	if (dobury || dorelease) && berr != nil {
		finalStdErr = append(finalStdErr, "\n\nBehaviour problems:\n"...)
		finalStdErr = append(finalStdErr, berr.Error()...)
	}

	if errsew != nil {
		finalStdErr = append(finalStdErr, "\n\nSTDERR handling problems:\n"...)
		finalStdErr = append(finalStdErr, errsew.Error()...)
	}

	// *** following is useful when debugging; need a better way to see these
	// errors from runner clients...
	// if myerr != nil {
	// 	finalStdErr = append(finalStdErr, "\n\nExecution errors:\n"...)
	// 	finalStdErr = append(finalStdErr, myerr.Error()...)
	// }

	finalStdOut := bytes.TrimSpace(stdout.Bytes())
	if errsow != nil {
		finalStdOut = append(finalStdOut, "\n\nSTDOUT handling problems:\n"...)
		finalStdOut = append(finalStdOut, errsow.Error()...)
	}

	if err != nil {
		cmdOut := ""
		if len(finalStdOut) > 0 {
			cmdOut = fmt.Sprintf(" [stdout: %s]", string(finalStdOut))
		}

		if len(finalStdErr) > 0 {
			cmdOut = fmt.Sprintf(" [sterr: %s]", string(finalStdErr))
		}

		if exitError, ok := err.(*exec.ExitError); ok {
			exitcode = exitError.Sys().(syscall.WaitStatus).ExitStatus()
			switch exitcode {
			case 126:
				dobury = true
				failreason = FailReasonCPerm
				myerr = fmt.Errorf("command [%s] exited with code %d (permission problem, or command is not executable), which seems permanent, so it has been buried%s", job.Cmd, exitcode, cmdOut)
			case 127:
				dobury = true
				failreason = FailReasonCFound
				myerr = fmt.Errorf("command [%s] exited with code %d (command not found), which seems permanent, so it has been buried%s", job.Cmd, exitcode, cmdOut)
			case 128:
				dobury = true
				failreason = FailReasonCExit
				myerr = fmt.Errorf("command [%s] exited with code %d (invalid exit code), which seems permanent, so it has been buried%s", job.Cmd, exitcode, cmdOut)
			default:
				dorelease = true
				switch {
				case ranoutMem:
					failreason = FailReasonRAM
					myerr = Error{"Execute", job.Key(), FailReasonRAM}
				case ranoutDisk:
					failreason = FailReasonDisk
					myerr = Error{"Execute", job.Key(), FailReasonDisk}
				case signalled:
					if ranoutTime {
						failreason = FailReasonTime
						myerr = Error{"Execute", job.Key(), FailReasonTime}
					} else {
						failreason = FailReasonSignal
						myerr = Error{"Execute", job.Key(), FailReasonSignal}
					}
				case killCalled:
					dobury = true
					failreason = FailReasonKilled
					myerr = Error{"Execute", job.Key(), FailReasonKilled}
				case job.UntilBuried > 1 && job.NoRetriesOverWalltime > 0 && job.WallTime() > job.NoRetriesOverWalltime:
					dobury = true
					failreason = FailReasonExit
					myerr = fmt.Errorf("command [%s] exited with code %d%s%s", job.Cmd, exitcode, ", after the noretries time, so will not be be tried again", cmdOut)
				default:
					failreason = FailReasonExit
					myerr = fmt.Errorf("command [%s] exited with code %d%s%s", job.Cmd, exitcode, mayBeTemp, cmdOut)
				}
			}
		} else {
			// some obscure internal error unrelated to the exit code
			exitcode = 255
			dorelease = true
			failreason = FailReasonAbnormal
			myerr = fmt.Errorf("command [%s] failed to complete normally (%w)%s%s", job.Cmd, err, mayBeTemp, cmdOut)
		}
	} else {
		// the command worked fine
		exitcode = cmd.ProcessState.Sys().(syscall.WaitStatus).ExitStatus()
		doarchive = true
		myerr = nil
	}

	// now we've done everything time-consuming so can stop touching the job
	stopTouching <- true

	// though we may have had some problem, we always try and update our job end
	// state, and we try many times to avoid having to repeat jobs unnecessarily
	// (we keep retrying for 24hrs, giving plenty of time for issues to be
	// fixed and potentially a new server to be brought online for us to
	// connect to and succeed)
	retryEnd := time.Now().Add(ClientRetryTime)
	worked := false
	disconnected := false
	hadProblems := false
	jes := &JobEndState{
		Cwd:      actualCwd,
		Exitcode: exitcode,
		PeakRAM:  peakmem,
		PeakDisk: peakdisk,
		CPUtime:  cmd.ProcessState.SystemTime() + cmd.ProcessState.UserTime() + time.Duration(dockerCPU)*time.Second,
		EndTime:  endTime,
		Stdout:   finalStdOut,
		Stderr:   finalStdErr,
		Exited:   true,
	}
	for {
		if time.Now().After(retryEnd) {
			clog.Warn(ctx, "giving up trying to connect to server")
			break
		}

		if disconnected {
			// we've previously failed to contact the server; try a quick
			// connect attempt
			newC, errc := Connect(c.args[0], c.args[1], c.args[2], c.token, 1*time.Second)
			if errc != nil {
				clog.Warn(ctx, "tried to reconnect to server but failed", "err", errc)

				// keep retrying after a jittered sleep
				wait := ClientRetryWait + time.Duration(rand.Float64()*0.5*float64(ClientRetryWait))
				<-time.After(wait)
				continue
			}

			// server is back, update ourselves and continue (we keep the quick
			// timeout, but that should be good enough just to get through this)
			clog.Info(ctx, "reconnected to server")
			disconnected = false
			c.Lock()
			c.sock = newC.sock
			c.Unlock()
		}

		// update the database with our final state
		switch {
		case dobury:
			err = c.Bury(job, jes, failreason)
		case dorelease:
			err = c.Release(job, jes, failreason) // which buries after job.Retries fails in a row
		case doarchive:
			err = c.Archive(job, jes)
		}
		if err != nil {
			clog.Error(ctx, "failed to update server with cmd's final state", "err", err)
			hadProblems = true

			if !disconnected {
				errd := c.Disconnect()
				if errd == nil || strings.Contains(errd.Error(), "connection closed") {
					disconnected = true
				} else {
					clog.Warn(ctx, "failed to disconnect", "err", errd)
				}
			}

			if strings.Contains(err.Error(), ErrBadJob) || strings.Contains(err.Error(), ErrBadRequest) {
				// this is a permanent error, give up
				break
			}

			<-time.After(ClientRetryWait)
			continue
		}
		worked = true
		break
	}

	if !worked {
		errt := job.TriggerBehaviours(false)
		extra := ""
		if errt != nil {
			extra = fmt.Sprintf(" (and triggering behaviours failed: %s)", errt)
		}
		return fmt.Errorf("command [%s] finished running, but will need to be rerun due to a jobqueue server error: %w%s", job.Cmd, err, extra)
	}

	if hadProblems {
		if myerr != nil {
			myerr = fmt.Errorf("%w; %s", myerr, ErrStopReserving)
		} else {
			myerr = Error{"Execute", job.Key(), ErrStopReserving}
		}
	}

	return myerr
}

// createLSFSymlinks creates symlinks of bsub, bjobs and bkill to own exe,
// inside the given dir.
func (c *Client) createLSFSymlinks(prependPath string, job *Job) error {
	wr, erre := os.Executable()
	if erre != nil {
		errb := c.Bury(job, nil, FailReasonCwd)
		extra := ""
		if errb != nil {
			extra = fmt.Sprintf(" (and burying the job failed: %s)", errb)
		}
		return fmt.Errorf("could not get path to wr: %s%s", erre, extra)
	}

	bsub := filepath.Join(prependPath, "bsub")
	bjobs := filepath.Join(prependPath, "bjobs")
	bkill := filepath.Join(prependPath, "bkill")
	err := os.Symlink(wr, bsub)
	if err != nil {
		errb := c.Bury(job, nil, FailReasonCwd)
		extra := ""
		if errb != nil {
			extra = fmt.Sprintf(" (and burying the job failed: %s)", errb)
		}
		return fmt.Errorf("could not create bsub symlink: %s%s", err, extra)
	}
	err = os.Symlink(wr, bjobs)
	if err != nil {
		errb := c.Bury(job, nil, FailReasonCwd)
		extra := ""
		if errb != nil {
			extra = fmt.Sprintf(" (and burying the job failed: %s)", errb)
		}
		return fmt.Errorf("could not create bjobs symlink: %s%s", err, extra)
	}
	err = os.Symlink(wr, bkill)
	if err != nil {
		errb := c.Bury(job, nil, FailReasonCwd)
		extra := ""
		if errb != nil {
			extra = fmt.Sprintf(" (and burying the job failed: %s)", errb)
		}
		return fmt.Errorf("could not create bkill symlink: %s%s", err, extra)
	}

	return nil
}

// Started updates a Job on the server with information that you've started
// running the Job's Cmd. Started also figures out some host name, ip and
// possibly id (in cloud situations) to associate with the job, so that if
// something goes wrong the user can go to the host and investigate. Note that
// HostID will not be set on job after this call; only the server will know
// about it (use one of the Get methods afterwards to get a new object with the
// HostID set if necessary).
func (c *Client) Started(job *Job, pid int) error {
	// host details
	host, err := os.Hostname()
	if err != nil {
		host = localhost
	}
	job.Lock()
	defer job.Unlock()
	job.Host = host
	job.HostIP, err = internal.CurrentIP("")
	if err != nil {
		return err
	}
	job.Pid = pid
	job.Attempts++             // not considered by server, which does this itself - just for benefit of this process
	job.StartTime = time.Now() // ditto
	_, err = c.request(&clientRequest{Method: "jstart", Job: job})
	return err
}

// Touch adds to a job's ttr, allowing you more time to work on it. Note that
// you must have reserved the job before you can touch it. If the returned bool
// is true, you stop doing what you're doing and bury the job, since this means
// that Kill() has been called for this job.
func (c *Client) Touch(job *Job) (bool, error) {
	c.teMutex.Lock()
	defer c.teMutex.Unlock()
	job.RLock()
	defer job.RUnlock()
	resp, err := c.request(&clientRequest{Method: "jtouch", Job: job})
	if err != nil {
		return false, err
	}
	return resp.KillCalled, err
}

// JobEndState is used to describe the state of a job after it has (tried to)
// execute it's Cmd. You supply these to Client.Bury(), Release() and Archive().
// The cwd you supply should be the actual working directory used, which may be
// different to the Job's Cwd property; if not, supply empty string. Always set
// exited to true, and populate all other fields, unless you never actually
// tried to execute the Cmd, in which case you would just provide a nil
// JobEndState to the methods that need one.
type JobEndState struct {
	Cwd      string
	Exitcode int
	PeakRAM  int
	PeakDisk int64
	CPUtime  time.Duration
	EndTime  time.Time
	Stdout   []byte
	Stderr   []byte
	Exited   bool
}

// ended updates a Job for the benefit of the client only; this has no effect on
// the server's knowledge of the Job, but does alter the Job so that it's
// StdOutC and StdErrC are populated correctly for passing to the server).
func (c *Client) ended(job *Job, jes *JobEndState) error {
	if jes == nil || !jes.Exited {
		return nil
	}
	c.teMutex.Lock()
	defer c.teMutex.Unlock()
	job.Lock()
	defer job.Unlock()
	job.Exited = true
	job.Exitcode = jes.Exitcode
	job.PeakRAM = jes.PeakRAM
	job.PeakDisk = jes.PeakDisk
	job.CPUtime = jes.CPUtime
	job.EndTime = jes.EndTime
	if jes.Cwd != "" {
		job.ActualCwd = jes.Cwd
	}
	var err error
	if len(jes.Stdout) > 0 {
		job.StdOutC, err = compress(jes.Stdout)
		if err != nil {
			return err
		}
	}
	if len(jes.Stderr) > 0 {
		job.StdErrC, err = compress(jes.Stderr)
		if err != nil {
			return err
		}
	}
	return err
}

// Archive removes a job from the jobqueue and adds it to the database of
// complete jobs, for use after you have run the job successfully. You have to
// have been the one to Reserve() the supplied Job, and the Job must be marked
// as having successfully run, or you will get an error.
func (c *Client) Archive(job *Job, jes *JobEndState) error {
	err := c.ended(job, jes)
	if err != nil {
		return err
	}
	c.teMutex.Lock()
	defer c.teMutex.Unlock()
	job.RLock()
	defer job.RUnlock()
	_, err = c.request(&clientRequest{Method: "jarchive", Job: job, JobEndState: jes})
	if err != nil {
		return err
	}
	job.State = JobStateComplete
	return err
}

// Release places a job back on the jobqueue, for use when you can't handle the
// job right now (eg. there was a suspected transient error) but maybe someone
// else can later. Note that you must reserve a job before you can release it.
// You can only Release() the same job as many times as its Retries value if it
// has been run and failed; a subsequent call to Release() will instead result
// in a Bury(). (If the job's Cmd was not run, you can Release() an unlimited
// number of times.)
func (c *Client) Release(job *Job, jes *JobEndState, failreason string) error {
	err := c.ended(job, jes)
	if err != nil {
		return err
	}
	c.teMutex.Lock()
	defer c.teMutex.Unlock()
	job.Lock()
	defer job.Unlock()
	job.FailReason = failreason
	_, err = c.request(&clientRequest{Method: "jrelease", Job: job, JobEndState: jes})
	if err != nil {
		return err
	}

	// update our process with what the server would have done
	if job.Exited && job.Exitcode != 0 {
		job.UntilBuried--
	}
	if job.UntilBuried <= 0 {
		job.State = JobStateBuried
	} else {
		job.State = JobStateDelayed
	}
	return err
}

// Bury marks a job as unrunnable, so it will be ignored (until the user does
// something to perhaps make it runnable and kicks the job). Note that you must
// reserve a job before you can bury it. Optionally supply an error that will
// be be displayed as the Job's stderr.
func (c *Client) Bury(job *Job, jes *JobEndState, failreason string, stderr ...error) error {
	err := c.ended(job, jes)
	if err != nil {
		return err
	}
	c.teMutex.Lock()
	defer c.teMutex.Unlock()
	job.Lock()
	defer job.Unlock()
	job.FailReason = failreason
	if len(stderr) == 1 && stderr[0] != nil {
		job.StdErrC, err = compress([]byte(stderr[0].Error()))
		if err != nil {
			return err
		}
	}
	_, err = c.request(&clientRequest{Method: "jbury", Job: job, JobEndState: jes})
	if err != nil {
		return err
	}
	job.State = JobStateBuried
	return err
}

// Kick makes previously Bury()'d jobs runnable again (it can be Reserve()d in
// the future). It returns a count of jobs that it actually kicked. Errors will
// only be related to not being able to contact the server.
func (c *Client) Kick(jes []*JobEssence) (int, error) {
	keys := c.jesToKeys(jes)
	resp, err := c.request(&clientRequest{Method: "jkick", Keys: keys})
	if err != nil {
		return 0, err
	}
	return resp.Existed, err
}

// Delete removes incomplete, not currently running jobs from the queue
// completely. For use when jobs were created incorrectly/ by accident, or they
// can never be fixed. It returns a count of jobs that it actually removed.
// Errors will only be related to not being able to contact the server.
func (c *Client) Delete(jes []*JobEssence) (int, error) {
	keys := c.jesToKeys(jes)
	resp, err := c.request(&clientRequest{Method: "jdel", Keys: keys})
	if err != nil {
		return 0, err
	}
	return resp.Existed, err
}

// Kill will cause the next Touch() call for the job(s) described by the input
// to return a kill signal. Touches happening as part of an Execute() will
// respond to this signal by terminating their execution and burying the job. As
// such you should note that there could be a delay between calling Kill() and
// execution ceasing; wait until the jobs actually get buried before retrying
// the jobs if desired.
//
// Kill returns a count of jobs that were eligible to be killed (those still in
// running state). Errors will only be related to not being able to contact the
// server.
func (c *Client) Kill(jes []*JobEssence) (int, error) {
	keys := c.jesToKeys(jes)
	resp, err := c.request(&clientRequest{Method: "jkill", Keys: keys})
	if err != nil {
		return 0, err
	}
	return resp.Existed, err
}

// GetByEssence gets a Job given a JobEssence to describe it. With the boolean
// args set to true, this is the only way to get a Job that StdOut() and
// StdErr() will work on, and one of 2 ways that Env() will work (the other
// being Reserve()).
func (c *Client) GetByEssence(je *JobEssence, getstd bool, getenv bool) (*Job, error) {
	resp, err := c.request(&clientRequest{Method: "getbc", Keys: []string{je.Key()}, GetStd: getstd, GetEnv: getenv})
	if err != nil {
		return nil, err
	}
	jobs := resp.Jobs
	if len(jobs) == 0 {
		return nil, err
	}
	return jobs[0], err
}

// GetByEssences gets multiple Jobs at once given JobEssences that describe
// them.
func (c *Client) GetByEssences(jes []*JobEssence) ([]*Job, error) {
	keys := c.jesToKeys(jes)
	resp, err := c.request(&clientRequest{Method: "getbc", Keys: keys})
	if err != nil {
		return nil, err
	}
	return resp.Jobs, err
}

// jesToKeys deals with the jes arg that GetByEccences(), Kick() and Delete()
// take.
func (c *Client) jesToKeys(jes []*JobEssence) []string {
	keys := make([]string, 0, len(jes))
	for _, je := range jes {
		keys = append(keys, je.Key())
	}
	return keys
}

// GetByRepGroup gets multiple Jobs at once given their RepGroup (an arbitrary
// user-supplied identifier for the purpose of grouping related jobs together
// for reporting purposes).
//
// If 'subStr' is true, gets Jobs in all RepGroups that the supplied repgroup is
// a substring of.
//
// 'limit', if greater than 0, limits the number of jobs returned that have the
// same State, FailReason and Exitcode, and on the the last job of each
// State+FailReason group it populates 'Similar' with the number of other
// excluded jobs there were in that group.
//
// Providing 'state' only returns jobs in that State. 'getStd' and 'getEnv', if
// true, retrieve the stdout, stderr and environement variables for the Jobs.
func (c *Client) GetByRepGroup(repgroup string, subStr bool, limit int, state JobState, getStd bool, getEnv bool) ([]*Job, error) {
	resp, err := c.request(&clientRequest{Method: "getbr", Job: &Job{RepGroup: repgroup}, Search: subStr, Limit: limit, State: state, GetStd: getStd, GetEnv: getEnv})
	if err != nil {
		return nil, err
	}
	return resp.Jobs, err
}

// GetIncomplete gets all Jobs that are currently in the jobqueue, ie. excluding
// those that are complete and have been Archive()d. The args are as in
// GetByRepGroup().
func (c *Client) GetIncomplete(limit int, state JobState, getStd bool, getEnv bool) ([]*Job, error) {
	resp, err := c.request(&clientRequest{Method: "getin", Limit: limit, State: state, GetStd: getStd, GetEnv: getEnv})
	if err != nil {
		return nil, err
	}
	return resp.Jobs, err
}

// GetOrSetLimitGroup takes the name of a limit group and returns the current
// limit for that group. If the group isn't known about, returns -1.
//
// If the name is suffixed with :n, where n is an integer, then the limit of
// the group is set to n, and then n is returned. Setting n to -1 makes the
// group forgotten about, effectively making it unlimited.
func (c *Client) GetOrSetLimitGroup(group string) (int, error) {
	resp, err := c.request(&clientRequest{Method: "getsetlg", LimitGroup: group})
	if err != nil {
		return -1, err
	}
	return resp.Limit, err
}

// GetLimitGroups returns all currently known about limit groups, and the limit
// they are set to.
func (c *Client) GetLimitGroups() (map[string]int, error) {
	resp, err := c.request(&clientRequest{Method: "getlgs"})
	if err != nil {
		return nil, err
	}

	return resp.LimitGroups, err
}

// UploadFile uploads a local file to the machine where the server is running,
// so you can add cloud jobs that need a script or config file on your local
// machine to be copied over to created cloud instances.
//
// If the remote path is supplied as a blank string, the remote path will be
// chosen for you based on the MD5 checksum of your file data, rooted in the
// server's configured UploadDir.
//
// The remote path can be supplied prefixed with ~/ to upload relative to the
// remote's home directory. Otherwise it should be an absolute path.
//
// Returns the absolute path of the uploaded file on the server's machine.
//
// NB: This is only suitable for transferring small files!
func (c *Client) UploadFile(local, remote string) (string, error) {
	compressed, err := compressFile(local)
	if err != nil {
		return "", err
	}
	resp, err := c.request(&clientRequest{Method: "upload", File: compressed, Path: remote})
	if err != nil {
		return "", err
	}
	return resp.Path, err
}

// GetBadCloudServers (if the server is running with a cloud scheduler) returns
// servers that are currently non-responsive and might be dead.
func (c *Client) GetBadCloudServers() ([]*BadServer, error) {
	resp, err := c.request(&clientRequest{Method: "getbcs"})
	if err != nil {
		return nil, err
	}
	return resp.BadServers, err
}

// ConfirmCloudServersDead will confirm that currently non-responsive cloud
// servers (that would be returned by GetBadCloudServers()) are dead, triggering
// their destruction. If id is an empty string, applies to all such servers. If
// it is the ID of a server returned by GetBadCloudServers(), applies to just
// that server. Returns the servers that were successfully confirmed dead.
//
// Additionally, any jobs that were running or lost on those servers will be
// killed or confirmed dead, meaning that they become buried or delayed, as per
// their retry count. Jobs that were successfully killed are returned. Note that
// if a job hadn't become lost before calling this method, it will be returned
// with a state of "running", but as soon as it would normally be marked as
// lost, it will be instead be treated as if you confirmed it dead. The job's
// UntilBuried is what it will be at that future time point, so if it is 0 you
// know this currently running job will be buried.
func (c *Client) ConfirmCloudServersDead(id string) ([]*BadServer, []*Job, error) {
	resp, err := c.request(&clientRequest{Method: "getbcs", ConfirmDeadCloudServers: true, CloudServerID: id})
	if err != nil {
		return nil, nil, err
	}
	return resp.BadServers, resp.Jobs, err
}

// DestroyCloudHost will destroy the cloud server with the given host name. If
// the server was found and destroyed, it will be returned as a slice of
// BadServer (length 1, the slice for consistency with
// ConfirmCloudServersDead()).
//
// Additionally, any jobs that were running or lost on that server will be
// killed or confirmed dead, as per ConfirmCloudServersDead().
func (c *Client) DestroyCloudHost(hostName string) ([]*BadServer, []*Job, error) {
	resp, err := c.request(&clientRequest{Method: "dch", DestroyCloudHost: hostName})
	if err != nil {
		return nil, nil, err
	}

	return resp.BadServers, resp.Jobs, err
}

// request the server do something and get back its response. We can only cope
// with one request at a time per client, or we'll get replies back in the
// wrong order, hence we lock.
func (c *Client) request(cr *clientRequest) (*serverResponse, error) {
	c.Lock()
	defer c.Unlock()

	// encode and send the request
	var encoded []byte
	enc := codec.NewEncoderBytes(&encoded, c.ch)
	cr.Token = c.token
	cr.ClientID = c.clientid
	err := enc.Encode(cr)
	if err != nil {
		return nil, err
	}
	err = c.sock.Send(encoded)
	if err != nil {
		return nil, err
	}

	// get the response and decode it
	resp, err := c.sock.Recv()
	if err != nil {
		return nil, err
	}
	sr := &serverResponse{}
	dec := codec.NewDecoderBytes(resp, c.ch)
	err = dec.Decode(sr)
	if err != nil {
		return nil, err
	}

	// pull the error out of sr
	if sr.Err != "" {
		key := ""
		if cr.Job != nil {
			key = cr.Job.Key()
		}
		return sr, Error{cr.Method, key, sr.Err}
	}
	return sr, err
}

// CompressEnv encodes the given environment variables (slice of "key=value"
// strings) and then compresses that, so that for Add() the server can store it
// on disc without holding it in memory, and pass the compressed bytes back to
// us when we need to know the Env (during Execute()).
func (c *Client) CompressEnv(envars []string) ([]byte, error) {
	var encoded []byte
	enc := codec.NewEncoderBytes(&encoded, c.ch)
	err := enc.Encode(&envStr{envars})
	if err != nil {
		return nil, err
	}
	return compress(encoded)
}<|MERGE_RESOLUTION|>--- conflicted
+++ resolved
@@ -1221,69 +1221,6 @@
 	var mayBeTemp string
 	if job.UntilBuried > 1 {
 		mayBeTemp = ", which may be a temporary issue, so it will be tried again"
-<<<<<<< HEAD
-	}
-	if err != nil {
-		// there was a problem running the command
-		if exitError, ok := err.(*exec.ExitError); ok {
-			exitcode = exitError.Sys().(syscall.WaitStatus).ExitStatus()
-			switch exitcode {
-			case 126:
-				dobury = true
-				failreason = FailReasonCPerm
-				myerr = fmt.Errorf("command [%s] exited with code %d (permission problem, or command is not executable), which seems permanent, so it has been buried", job.Cmd, exitcode)
-			case 127:
-				dobury = true
-				failreason = FailReasonCFound
-				myerr = fmt.Errorf("command [%s] exited with code %d (command not found), which seems permanent, so it has been buried", job.Cmd, exitcode)
-			case 128:
-				dobury = true
-				failreason = FailReasonCExit
-				myerr = fmt.Errorf("command [%s] exited with code %d (invalid exit code), which seems permanent, so it has been buried", job.Cmd, exitcode)
-			default:
-				dorelease = true
-				switch {
-				case ranoutMem:
-					failreason = FailReasonRAM
-					myerr = Error{"Execute", job.Key(), FailReasonRAM}
-				case ranoutDisk:
-					failreason = FailReasonDisk
-					myerr = Error{"Execute", job.Key(), FailReasonDisk}
-				case signalled:
-					if ranoutTime {
-						failreason = FailReasonTime
-						myerr = Error{"Execute", job.Key(), FailReasonTime}
-					} else {
-						failreason = FailReasonSignal
-						myerr = Error{"Execute", job.Key(), FailReasonSignal}
-					}
-				case killCalled:
-					dobury = true
-					failreason = FailReasonKilled
-					myerr = Error{"Execute", job.Key(), FailReasonKilled}
-				case job.UntilBuried > 1 && job.NoRetriesOverWalltime > 0 && job.WallTime() > job.NoRetriesOverWalltime:
-					dobury = true
-					failreason = FailReasonExit
-					myerr = fmt.Errorf("command [%s] exited with code %d%s", job.Cmd, exitcode, ", after the noretries time, so will not be be tried again")
-				default:
-					failreason = FailReasonExit
-					myerr = fmt.Errorf("command [%s] exited with code %d%s", job.Cmd, exitcode, mayBeTemp)
-				}
-			}
-		} else {
-			// some obscure internal error unrelated to the exit code
-			exitcode = 255
-			dorelease = true
-			failreason = FailReasonAbnormal
-			myerr = fmt.Errorf("command [%s] failed to complete normally (%w)%s", job.Cmd, err, mayBeTemp)
-		}
-	} else {
-		// the command worked fine
-		exitcode = cmd.ProcessState.Sys().(syscall.WaitStatus).ExitStatus()
-		doarchive = true
-		myerr = nil
-=======
->>>>>>> 9773e12d
 	}
 
 	finalStdErr := bytes.TrimSpace(stderr.Bytes())
