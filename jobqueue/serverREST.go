--- conflicted
+++ resolved
@@ -63,25 +63,6 @@
 	Time string `json:"time"`
 	CPUs *int   `json:"cpus"`
 	// Disk is the number of Gigabytes the cmd will use.
-<<<<<<< HEAD
-	Disk        *int              `json:"disk"`
-	Override    *int              `json:"override"`
-	Priority    *int              `json:"priority"`
-	Retries     *int              `json:"retries"`
-	RepGrp      string            `json:"rep_grp"`
-	DepGrps     []string          `json:"dep_grps"`
-	Deps        []string          `json:"deps"`
-	CmdDeps     Dependencies      `json:"cmd_deps"`
-	OnFailure   BehavioursViaJSON `json:"on_failure"`
-	OnSuccess   BehavioursViaJSON `json:"on_success"`
-	OnExit      BehavioursViaJSON `json:"on_exit"`
-	Env         []string          `json:"env"`
-	CloudOS     string            `json:"cloud_os"`
-	CloudUser   string            `json:"cloud_username"`
-	CloudScript string            `json:"cloud_script"`
-	CloudOSRam  *int              `json:"cloud_ram"`
-	BsubMode    string            `jsob:"bsub_mode"`
-=======
 	Disk             *int              `json:"disk"`
 	Override         *int              `json:"override"`
 	Priority         *int              `json:"priority"`
@@ -101,7 +82,7 @@
 	CloudConfigFiles string            `json:"cloud_config_files"`
 	CloudOSRam       *int              `json:"cloud_ram"`
 	CloudFlavor      string            `json:"cloud_flavor"`
->>>>>>> e6b165bd
+	BsubMode         string            `jsob:"bsub_mode"`
 }
 
 // JobDefaults is supplied to JobViaJSON.Convert() to provide default values for
@@ -368,16 +349,15 @@
 		mounts = jd.MountConfigs
 	}
 
-<<<<<<< HEAD
 	bsubMode = jvj.BsubMode
 	if bsubMode == "" && jd.BsubMode != "" {
 		bsubMode = jd.BsubMode
-=======
+	}
+
 	if jvj.MonitorDocker == "" {
 		monitorDocker = jd.MonitorDocker
 	} else {
 		monitorDocker = jvj.MonitorDocker
->>>>>>> e6b165bd
 	}
 
 	// scheduler-specific options
@@ -429,24 +409,6 @@
 	}
 
 	return &Job{
-<<<<<<< HEAD
-		RepGroup:     repg,
-		Cmd:          cmd,
-		Cwd:          cwd,
-		CwdMatters:   cwdMatters,
-		ChangeHome:   changeHome,
-		ReqGroup:     rg,
-		Requirements: &jqs.Requirements{RAM: mb, Time: dur, Cores: cpus, Disk: disk, Other: other},
-		Override:     uint8(override),
-		Priority:     uint8(priority),
-		Retries:      uint8(retries),
-		DepGroups:    depGroups,
-		Dependencies: deps,
-		EnvOverride:  envOverride,
-		Behaviours:   behaviours,
-		MountConfigs: mounts,
-		BsubMode:     bsubMode,
-=======
 		RepGroup:      repg,
 		Cmd:           cmd,
 		Cwd:           cwd,
@@ -463,7 +425,7 @@
 		Behaviours:    behaviours,
 		MountConfigs:  mounts,
 		MonitorDocker: monitorDocker,
->>>>>>> e6b165bd
+		BsubMode:      bsubMode,
 	}, nil
 }
 
@@ -637,23 +599,6 @@
 func restJobsAdd(r *http.Request, s *Server) ([]*Job, int, error) {
 	// handle possible ?query parameters
 	jd := &JobDefaults{
-<<<<<<< HEAD
-		Cwd:         r.Form.Get("cwd"),
-		RepGrp:      r.Form.Get("rep_grp"),
-		ReqGrp:      r.Form.Get("req_grp"),
-		CPUs:        urlStringToInt(r.Form.Get("cpus")),
-		Disk:        urlStringToInt(r.Form.Get("disk")),
-		Override:    urlStringToInt(r.Form.Get("override")),
-		Priority:    urlStringToInt(r.Form.Get("priority")),
-		Retries:     urlStringToInt(r.Form.Get("retries")),
-		DepGroups:   urlStringToSlice(r.Form.Get("dep_grps")),
-		Env:         r.Form.Get("env"),
-		CloudOS:     r.Form.Get("cloud_os"),
-		CloudUser:   r.Form.Get("cloud_username"),
-		CloudScript: r.Form.Get("cloud_script"),
-		CloudOSRam:  urlStringToInt(r.Form.Get("cloud_ram")),
-		BsubMode:    r.Form.Get("bsub_mode"),
-=======
 		Cwd:           r.Form.Get("cwd"),
 		RepGrp:        r.Form.Get("rep_grp"),
 		ReqGrp:        r.Form.Get("req_grp"),
@@ -670,7 +615,7 @@
 		CloudScript:   r.Form.Get("cloud_script"),
 		CloudFlavor:   r.Form.Get("cloud_flavor"),
 		CloudOSRam:    urlStringToInt(r.Form.Get("cloud_ram")),
->>>>>>> e6b165bd
+		BsubMode:      r.Form.Get("bsub_mode"),
 	}
 	if r.Form.Get("cwd_matters") == restFormTrue {
 		jd.CwdMatters = true
